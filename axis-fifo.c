--- conflicted
+++ resolved
@@ -534,11 +534,7 @@
 				return -EFAULT;
 			}
 		}
-<<<<<<< HEAD
 	}	
-=======
-	}
->>>>>>> 4dbe297a
 
 	return bytes_available;
 }
